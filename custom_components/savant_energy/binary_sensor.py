--- conflicted
+++ resolved
@@ -41,11 +41,7 @@
     """
     def __init__(self, coordinator, device, unique_id, dmx_uid):
         super().__init__(coordinator)
-<<<<<<< HEAD
         self._device_uid = device["uid"]
-=======
-        self._device = device
->>>>>>> 773b4d97
         self._attr_unique_id = unique_id
         self._dmx_uid = dmx_uid
         self._attr_device_info = DeviceInfo(
@@ -68,25 +64,7 @@
         return f"Relay {self._device_uid} Status"
 
     @property
-<<<<<<< HEAD
     def is_on(self):
-=======
-    def name(self) -> str:
-        """
-        Return the dynamic friendly name for the entity, based on the current device name.
-        """
-        snapshot_data = self.coordinator.data.get("snapshot_data", {})
-        device_name = self._device["name"]
-        if snapshot_data and "presentDemands" in snapshot_data:
-            for device in snapshot_data["presentDemands"]:
-                if device["uid"] == self._device["uid"]:
-                    device_name = device["name"]
-                    break
-        return f"{device_name} Relay Status"
-
-    @property
-    def is_on(self) -> Optional[bool]:
->>>>>>> 773b4d97
         """
         Return True if the relay is ON, based on percentCommanded == 100.
         """
@@ -113,14 +91,7 @@
         return False
 
     @property
-<<<<<<< HEAD
     def icon(self):
-        return "mdi:toggle-switch-outline"
-=======
-    def icon(self) -> str:
-        """
-        Return the icon for the binary sensor.
-        """
         return "mdi:toggle-switch-outline"
 
     @property
@@ -141,5 +112,4 @@
             serial_number=self._dmx_uid,
             manufacturer=MANUFACTURER,
             model=get_device_model(self._device.get("capacity", 0)),
-        )
->>>>>>> 773b4d97
+        )